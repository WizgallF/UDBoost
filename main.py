--- conflicted
+++ resolved
@@ -37,7 +37,6 @@
 
 # --- Training and evaluating the NGBRegressor on both datasets --- #
 # - Change your regressor here - #
-<<<<<<< HEAD
 # - NIG version - #
 
 y = dataset.y
@@ -56,19 +55,6 @@
 )
     
 regressor.fit(dataset.X.reshape(-1, 1), dataset.y)
-uncertainty = regressor.pred_uncertainty(dataset.X.reshape(-1, 1))
-
-# - NGBEnsemble version - #
-#regressor = NGBEnsembleRegressor(n_regressors=10)
-#
-#regressor.fit(dataset.X.reshape(-1, 1), dataset.y)
-uncertainty = regressor.pred_uncertainty(dataset.dataspace.reshape(-1, 1))
-
-=======
-regressor = NGBEnsembleRegressor(n_regressors=10, n_estimators=300)
->>>>>>> c6157abd
-
-regressor.fit(dataset.X.reshape(-1, 1), dataset.y)
 uncertainty_levi = regressor.pred_uncertainty(dataset.dataspace.reshape(-1, 1), mode='levi_kl')
 #uncertainty_momentum = regressor.pred_uncertainty(dataset.dataspace.reshape(-1, 1), mode='bayesian_mean')
 # --- Benchmarking the uncertainty quantification methods --- #
