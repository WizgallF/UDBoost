--- conflicted
+++ resolved
@@ -11,10 +11,7 @@
 import numpy as np
 import pandas as pd
 from ngboost.distns import Normal, NormalInverseGamma, NIGLogScore
-<<<<<<< HEAD
 import matplotlib.pyplot as plt
-=======
->>>>>>> c2b092b3
 #Load Boston housing dataset
 #data_url = "http://lib.stat.cmu.edu/datasets/boston"
 #raw_df = pd.read_csv(data_url, sep=r"\s+", skiprows=22, header=None)
@@ -26,23 +23,10 @@
 
 X_train, X_test, Y_train, Y_test = train_test_split(X, z, test_size=0.2)
 
-<<<<<<< HEAD
 # Fit the ensemble regressor
 ngb_ensemble = NGBEnsembleRegressor(n_regressors=10)
 ngb_ensemble.fit(X_train, Y_train)
 y_pred_ensemble = ngb_ensemble.predict(X_test)
-=======
-ngb = NGBRegressor(
-    Dist=NormalInverseGamma,
-    Score=NIGLogScore,
-    n_estimators=500,
-    learning_rate=0.01, 
-    verbose=True,
-    natural_gradient=True,
-    ).fit(X_train, Y_train)
-Y_preds = ngb.predict(X_test)
-Y_dists = ngb.pred_dist(X_test)
->>>>>>> c2b092b3
 
 # Fit the Normal-Inverse-Gamma regressor
 ngb_nig = NGBRegressor(Dist=NormalInverseGamma,
