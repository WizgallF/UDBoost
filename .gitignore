# Byte-compiled / optimized / DLL files
__pycache__/
*.py[cod]
*$py.class

# C extensions
*.so

# Distribution / packaging .Python
build/
develop-eggs/
dist/
downloads/
eggs/
.eggs/
lib/
lib64/
parts/
sdist/
var/
wheels/
*.egg-info/
.installed.cfg
*.egg
MANIFEST

# PyInstaller
#  Usually these files are written by a python script from a template
#  before PyInstaller builds the exe, so as to inject date/other infos into it.
*.manifest
*.spec

# Installer logs
pip-log.txt
pip-delete-this-directory.txt

# Unit test / coverage reports
htmlcov/
.tox/
.coverage
.coverage.*
.cache
nosetests.xml
coverage.xml
*.cover
.hypothesis/
.pytest_cache/

# Translations
*.mo
*.pot

# Django stuff:
*.log
local_settings.py
db.sqlite3

# Flask stuff:
instance/
.webassets-cache

# Scrapy stuff:
.scrapy

# Sphinx documentation
docs/_build/

# PyBuilder
target/

# Jupyter Notebook
.ipynb_checkpoints

# pyenv
.python-version

# celery beat schedule file
celerybeat-schedule

# SageMath parsed files
*.sage.py

# Environments
.env
.venv
env/
venv/
ENV/
env.bak/
venv.bak/

# Spyder project settings
.spyderproject
.spyproject

# Rope project settings
.ropeproject

# mkdocs documentation
/site

# mypy
.mypy_cache/

# Get rid of data
*.swp
*.pkl
<<<<<<< HEAD

.idea/
=======
.DS_Store
>>>>>>> a45947ae
<|MERGE_RESOLUTION|>--- conflicted
+++ resolved
@@ -105,9 +105,5 @@
 # Get rid of data
 *.swp
 *.pkl
-<<<<<<< HEAD
 
-.idea/
-=======
-.DS_Store
->>>>>>> a45947ae
+.DS_Store